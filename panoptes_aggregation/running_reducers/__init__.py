--- conflicted
+++ resolved
@@ -1,16 +1,11 @@
 from .tess_user_reducer import tess_user_reducer
-<<<<<<< HEAD
 from .tess_reducer_column import tess_reducer_column_rr
-=======
 from .tess_gold_standard_reducer import tess_gold_standard_reducer_rr
->>>>>>> f10fce2b
+
 
 
 running_reducers = {
     'tess_user_reducer': tess_user_reducer,
-<<<<<<< HEAD
     'tess_reducer_column': tess_reducer_column_rr
-=======
     'tess_gold_standard_reducer': tess_gold_standard_reducer_rr
->>>>>>> f10fce2b
 }