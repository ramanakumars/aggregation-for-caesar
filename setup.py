--- conflicted
+++ resolved
@@ -63,17 +63,10 @@
             'newrelic==5.4.0.132'
         ],
         'doc': [
-<<<<<<< HEAD
             'recommonmark==0.6.0',
-            'sphinx==2.2.1',
+            'sphinx==2.2.2',
             'sphinxcontrib-httpdomain==1.7.0',
             'sphinx_rtd_theme==0.4.3'
-=======
-            'recommonmark',
-            'sphinx==2.2.2',
-            'sphinxcontrib-httpdomain',
-            'sphinx_rtd_theme'
->>>>>>> 626d668a
         ],
         'test': [
             'nose==1.3.7',
@@ -88,16 +81,9 @@
     install_requires=[
         'beautifulsoup4==4.8.1',
         'collatex==2.2',
-<<<<<<< HEAD
         'hdbscan==0.8.24',
         'lxml==4.4.2',
-        'numpy==1.17.3',
-=======
-        'hdbscan',
-        'lxml',
         'numpy==1.17.4',
-        'nose',
->>>>>>> 626d668a
         'pandas==0.25.3',
         'progressbar2==3.47.0',
         'python-levenshtein==0.12.0',
